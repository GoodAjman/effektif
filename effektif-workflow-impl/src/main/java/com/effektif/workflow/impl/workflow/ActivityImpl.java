/*
 * Copyright 2014 Effektif GmbH.
 *
 * Licensed under the Apache License, Version 2.0 (the "License");
 * you may not use this file except in compliance with the License.
 * You may obtain a copy of the License at
 *
 * http://www.apache.org/licenses/LICENSE-2.0
 *
 * Unless required by applicable law or agreed to in writing, software
 * distributed under the License is distributed on an "AS IS" BASIS,
 * WITHOUT WARRANTIES OR CONDITIONS OF ANY KIND, either express or implied.
 * See the License for the specific language governing permissions and
 * limitations under the License.
 */
package com.effektif.workflow.impl.workflow;

import java.util.ArrayList;
import java.util.HashMap;
import java.util.List;
import java.util.Map;

import com.effektif.workflow.api.workflow.Activity;
import com.effektif.workflow.api.workflow.Binding;
import com.effektif.workflow.api.workflow.InputParameter;
import com.effektif.workflow.api.workflow.OutputParameter;
import com.effektif.workflow.api.workflow.Scope;
import com.effektif.workflow.api.workflow.Transition;
import com.effektif.workflow.impl.WorkflowParser;
import com.effektif.workflow.impl.activity.ActivityType;
import com.effektif.workflow.impl.activity.ActivityTypeService;


/**
 * @author Tom Baeyens
 */
public class ActivityImpl extends ScopeImpl {
  
  public String id;
  public Activity activity;
  public ActivityType activityType;
  /** the list of transitions for which this activity is the destination.
   * This field is not persisted nor jsonned. It is derived from the parent's {@link ScopeImpl#transitions} */
  public List<TransitionImpl> incomingTransitions;
  /** the list of transitions for which this activity is the source.
   * This field is not persisted nor jsonned. It is derived from the parent's {@link ScopeImpl#transitions} */
  public List<TransitionImpl> outgoingTransitions;
  public TransitionImpl defaultTransition;
  public Map<String,InputParameterImpl> inputs;
  public Map<String,OutputParameterImpl> outputs;
  
  /// Activity Definition Builder methods ////////////////////////////////////////////////

  public void parse(Activity activity, Scope parentScope, ScopeImpl parentScopeImpl, WorkflowParser parser) {
    super.parse(activity, parentScopeImpl, parser);
    this.id = activity.getId();
    this.activity = activity;
    if (id==null) {
      parser.addError("Activity has no id");
    } else if ("".equals(id)) {
      parser.addError("Activity has a empty string as id", id);
    } else if (id.contains(".")) {
      parser.addError("Activity '%s' has a dot in the id", id);
    } else if (parser.activityIds.contains(id)) {
      parser.addError("Duplicate activity id '%s'", id);
    } else {
      parser.activityIds.add(id);
    }

    ActivityTypeService activityTypeService = parser.getConfiguration(ActivityTypeService.class);
    this.activityType = activityTypeService.instantiateActivityType(activity);
    // some activity types need to validate incoming and outgoing transitions, 
    // that's why they are NOT parsed here, but after the transitions.
    if (this.activityType==null) {
      parser.addError("Activity '%s' has no activityType configured", id);
    }

    if (activity.getOutgoingTransitions()!=null) {
      for (Transition transition: activity.getOutgoingTransitions()) {
        transition.from(activity.getId());
        parentScope.transition(transition);
      }
      activity.setOutgoingTransitions(null);
    }
    
    Map<String, InputParameter> in = activity.getInputs();
    if (in!=null) {
      this.inputs = new HashMap<>();
      parser.pushContext("in", in, this.inputs, null);
      for (String key: in.keySet()) {
        InputParameter inParameter = in.get(key);
        InputParameterImpl inParameterImpl = new InputParameterImpl(key);
        parser.pushContext(key, inParameter, inParameterImpl, null);
        Binding< ? > singleBinding = inParameter.getBinding();
        if (singleBinding!=null) {
          inParameterImpl.binding = parser.parseBinding(singleBinding, "binding");
        }
        List<Binding<?>> listBindings = inParameter.getBindings();
        if (listBindings!=null) {
          inParameterImpl.bindings = new ArrayList<>();
          for (Binding<?> listBinding: listBindings) {
            inParameterImpl.bindings.add(parser.parseBinding(listBinding, "binding"));
          }
        }
        inParameterImpl.properties = inParameter.getProperties();
        parser.popContext();
        this.inputs.put(key, inParameterImpl);
      }
      parser.popContext();
    }
    
<<<<<<< HEAD
    this.outputs = parser.parseOutputs(activity.getOutputs());
=======
    Map<String, OutputParameter> out = activity.getOutputs();
    if (out!=null) {
      this.outputs = new HashMap<>();
      for (String key: out.keySet()) {
        OutputParameter outParameter = out.get(key);
        OutputParameterImpl outParameterImpl = new OutputParameterImpl(key);
        outParameterImpl.variableId = outParameter.getVariableId();
        outParameterImpl.properties = outParameter.getProperties();
        this.outputs.put(key, outParameterImpl);
      }
    }
>>>>>>> 515a4351
  }

  public boolean isMultiInstance() {
    return activityType.getMultiInstance() != null; 
  }

  public String getIdText() {
    return id;
  }

  /// other methods ////////////////////////////

  public void addOutgoingTransition(TransitionImpl transitionDefinition) {
    if (outgoingTransitions==null) {
      outgoingTransitions = new ArrayList<TransitionImpl>();
    }
    outgoingTransitions.add(transitionDefinition);
  }

  public boolean hasOutgoingTransitionDefinitions() {
    return outgoingTransitions!=null && !outgoingTransitions.isEmpty();
  }
  
  @SuppressWarnings({ "unchecked", "rawtypes" })
  public List<TransitionImpl> getOutgoingTransitions() {
    return (List) outgoingTransitions;
  }

  public void setOutgoingTransitions(List<TransitionImpl> outgoingTransitionDefinitions) {
    this.outgoingTransitions = outgoingTransitionDefinitions;
  }

  public void addIncomingTransition(TransitionImpl transitionDefinition) {
    if (incomingTransitions==null) {
      incomingTransitions = new ArrayList<TransitionImpl>();
    }
    incomingTransitions.add(transitionDefinition);
  }

  public boolean hasIncomingTransitionDefinitions() {
    return incomingTransitions!=null && !incomingTransitions.isEmpty();
  }

  public List<TransitionImpl> getIncomingTransitions() {
    return incomingTransitions;
  }

  public void setIncomingTransitions(List<TransitionImpl> incomingTransitionDefinitions) {
    this.incomingTransitions = incomingTransitionDefinitions;
  }
  
  public ActivityType getActivityType() {
    return activityType;
  }
  
  public void setActivityType(ActivityType activityType) {
    this.activityType = activityType;
  }

  public TransitionImpl getDefaultTransition() {
    return defaultTransition;
  }
  
  public void setDefaultTransition(TransitionImpl defaultTransition) {
    this.defaultTransition = defaultTransition;
  }

  public String toString() {
    return id!=null ? "["+id.toString()+"]" : "["+Integer.toString(System.identityHashCode(this))+"]";
  }

  public String getId() {
    return id;
  }
}<|MERGE_RESOLUTION|>--- conflicted
+++ resolved
@@ -23,7 +23,6 @@
 import com.effektif.workflow.api.workflow.Activity;
 import com.effektif.workflow.api.workflow.Binding;
 import com.effektif.workflow.api.workflow.InputParameter;
-import com.effektif.workflow.api.workflow.OutputParameter;
 import com.effektif.workflow.api.workflow.Scope;
 import com.effektif.workflow.api.workflow.Transition;
 import com.effektif.workflow.impl.WorkflowParser;
@@ -109,21 +108,7 @@
       parser.popContext();
     }
     
-<<<<<<< HEAD
     this.outputs = parser.parseOutputs(activity.getOutputs());
-=======
-    Map<String, OutputParameter> out = activity.getOutputs();
-    if (out!=null) {
-      this.outputs = new HashMap<>();
-      for (String key: out.keySet()) {
-        OutputParameter outParameter = out.get(key);
-        OutputParameterImpl outParameterImpl = new OutputParameterImpl(key);
-        outParameterImpl.variableId = outParameter.getVariableId();
-        outParameterImpl.properties = outParameter.getProperties();
-        this.outputs.put(key, outParameterImpl);
-      }
-    }
->>>>>>> 515a4351
   }
 
   public boolean isMultiInstance() {
