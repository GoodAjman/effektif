--- conflicted
+++ resolved
@@ -38,20 +38,6 @@
 import com.effektif.workflow.api.types.DataType;
 import com.effektif.workflow.api.types.JavaBeanType;
 import com.effektif.workflow.api.types.ListType;
-<<<<<<< HEAD
-=======
-import com.effektif.workflow.api.types.NumberType;
-import com.effektif.workflow.api.types.TextType;
-import com.effektif.workflow.api.workflow.Activity;
-import com.effektif.workflow.api.workflow.Trigger;
-import com.effektif.workflow.impl.activity.AbstractTriggerImpl;
-import com.effektif.workflow.impl.activity.ActivityType;
-import com.effektif.workflow.impl.bpmn.Bpmn;
-import com.effektif.workflow.impl.bpmn.BpmnReaderImpl;
-import com.effektif.workflow.impl.bpmn.BpmnTypeMapping;
-import com.effektif.workflow.impl.conditions.ConditionImpl;
-import com.effektif.workflow.impl.data.DataTypeImpl;
->>>>>>> 9ccaace8
 import com.effektif.workflow.impl.data.types.ObjectType;
 import com.effektif.workflow.impl.json.types.BeanMapper;
 import com.effektif.workflow.impl.json.types.PolymorphicBeanMapper;
@@ -84,7 +70,6 @@
    * Initialized from the mapping builder information */
   protected Map<Class<?>, PolymorphicMapping> polymorphicMappings = new HashMap<>();
 
-<<<<<<< HEAD
   /** Initialized from the mapping builder information in registerSubClass */
   protected Map<Class<?>, TypeField> typeFields = new HashMap<>();
   
@@ -110,26 +95,6 @@
       String typeField = mappingsBuilder.baseClasses.get(baseClass);
       PolymorphicMapping subclassMapping = new PolymorphicMapping(baseClass, typeField);
       polymorphicMappings.put(baseClass, subclassMapping);
-=======
-  /**
-   * Initialises mappings by using the {@link ServiceLoader} mechanism to load implementation classes for
-   * activity types, triggers, conditions and data types.
-   */
-  public void initialize() {
-    ServiceLoader<ActivityType> activityTypeLoader = ServiceLoader.load(ActivityType.class);
-    for (ActivityType activityType: activityTypeLoader) {
-      registerSubClass(activityType.getActivityApiClass());
-    }
-
-    ServiceLoader<AbstractTriggerImpl> triggerLoader = ServiceLoader.load(AbstractTriggerImpl.class);
-    for (AbstractTriggerImpl type: triggerLoader) {
-      registerSubClass(type.getTriggerApiClass());
-    }
-
-    ServiceLoader<ConditionImpl> conditionLoader = ServiceLoader.load(ConditionImpl.class);
-    for (ConditionImpl condition: conditionLoader) {
-      registerSubClass(condition.getApiType());
->>>>>>> 9ccaace8
     }
     for (Class<?> subClass: mappingsBuilder.subClasses) {
       registerSubClass(subClass);
