/*
 * Copyright 2014 Effektif GmbH.
 *
 * Licensed under the Apache License, Version 2.0 (the "License");
 * you may not use this file except in compliance with the License.
 * You may obtain a copy of the License at
 *
 * http://www.apache.org/licenses/LICENSE-2.0
 *
 * Unless required by applicable law or agreed to in writing, software
 * distributed under the License is distributed on an "AS IS" BASIS,
 * WITHOUT WARRANTIES OR CONDITIONS OF ANY KIND, either express or implied.
 * See the License for the specific language governing permissions and
 * limitations under the License.
 */
package com.effektif.workflow.impl.bpmn;

import java.io.Reader;
import java.util.ArrayList;
import java.util.Collection;
import java.util.HashMap;
import java.util.Iterator;
import java.util.List;
import java.util.Map;

import com.effektif.workflow.api.Configuration;
import com.effektif.workflow.api.form.Form;
import com.effektif.workflow.api.form.FormField;
import com.effektif.workflow.api.types.TextType;
import com.effektif.workflow.api.types.Type;
import com.effektif.workflow.api.workflow.Activity;
import com.effektif.workflow.api.workflow.Binding;
import com.effektif.workflow.api.workflow.Scope;
import com.effektif.workflow.api.workflow.Transition;
import com.effektif.workflow.api.workflow.Workflow;
import com.effektif.workflow.api.xml.XmlElement;
import com.effektif.workflow.impl.activity.ActivityType;
import com.effektif.workflow.impl.activity.ActivityTypeService;
import com.effektif.workflow.impl.bpmn.xml.XmlReader;
import com.effektif.workflow.impl.data.DataType;
import com.effektif.workflow.impl.data.DataTypeService;
import com.effektif.workflow.impl.workflow.TransitionImpl;


/** Reads an BPMN XML document and parses it to a Workflow API model.
 * Not threadsafe, use one BpmnReader object per parse.
 * 
 * First the XML is parsed into a XmlElement, which represents the full 
 * DOM structure of the document.
 * 
 * Then the XmlElement structure is parsed.  All information that is 
 * parsed is removed from the XmlElement DOM structure.
 * 
 * The remaining XmlElement structure is the portion in the XML that 
 * was not parsed and not understood by us.  That portion is stored 
 * as part of the Workflow objects.
 * 
 * When writing these workflows back to XML, the unknown parts are 
 * merged back into the XML.
 **/
public class BpmnReader extends Bpmn {
  
  protected XmlElement xmlRoot;
  
  protected ActivityTypeService activityTypeService;

  /** maps uri's to prefixes.
   * Ideally this should be done in a stack so that each element can add new namespaces.
   * The addPrefixes() should then be refactored to pushPrefixes and popPrefixes.
   * The current implementation assumes that all namespaces are defined in the root element */
  protected Map<String,String> prefixes = new HashMap<>();

  private DataTypeService dataTypeService;

  public BpmnReader(Configuration configuration) {
    activityTypeService = configuration.get(ActivityTypeService.class);
    dataTypeService = configuration.get(DataTypeService.class);
  }

  public Workflow readBpmnDocument(Reader reader) {
    this.xmlRoot = XmlReader.parseXml(reader);
    return readDefinitions(xmlRoot);
  }

  protected Workflow readDefinitions(XmlElement definitionsXml) {
    Workflow workflow = null;
    
    // see #prefixes for more details about the limitations of namespaces
    addPrefixes(definitionsXml);
    
    if (definitionsXml.elements!=null) {
      Iterator<XmlElement> iterator = definitionsXml.elements.iterator();
      while (iterator.hasNext()) {
        XmlElement definitionElement = iterator.next();
        if (definitionElement.is(getQName(BPMN_URI, "process")) && workflow == null) {
          iterator.remove();
          workflow = readProcess(definitionElement);
        }
      }
    }
    
    if (workflow!=null) {
      workflow.property(KEY_DEFINITIONS, definitionsXml);
    }
    
    return workflow;
  }

  protected Workflow readProcess(XmlElement processXml) {
    Workflow workflow = new Workflow();
    workflow.sourceWorkflowId(readBpmnAttribute(processXml, "id"));
    workflow.setName(readBpmnAttribute(processXml, "name"));
    readScope(processXml, workflow);
    setUnparsedBpmn(workflow, processXml);
    return workflow;
  }

  public String readBpmnAttribute(XmlElement xmlElement, String name) {
    return xmlElement.removeAttribute(getQName(BPMN_URI, name));
  }

  public void readScope(XmlElement scopeElement, Scope scope) {
    Collection<ActivityType> activityTypes = activityTypeService.getActivityTypes();
    Iterator<XmlElement> iterator = scopeElement.elements.iterator();
    while (iterator.hasNext()) {
      XmlElement childElement = iterator.next();

      // Check if the XML element can be parsed as a sequenceFlow.
      if (childElement.is(getQName(BPMN_URI, "sequenceFlow"))) {
        Transition transition = new TransitionImpl().readBpmn(childElement, this);
        scope.transition(transition);
        // Remove the sequenceFlow as it has been parsed in the model.
        iterator.remove();
        
      } else {
        // Check if the XML element can be parsed as one of the activity types.
        Activity activity = null;
        Iterator<ActivityType> activityTypeIterator = activityTypes.iterator();
        while (activity==null && activityTypeIterator.hasNext()) {
          ActivityType activityType = activityTypeIterator.next();
          activity = activityType.readBpmn(childElement, this);
        }
        if (activity!=null) {
          activity.setName(readBpmnAttribute(childElement, "name"));
          scope.activity(activity);
          setUnparsedBpmn(activity, childElement);
          // Remove the activity XML element as it has been parsed in the model.
          iterator.remove();
        }
      }
    }
  }

  protected void addPrefixes(XmlElement xmlElement) {
    Map<String, String> namespaces = xmlElement.namespaces;
    if (namespaces!=null) {
      for (String prefix: namespaces.keySet()) {
        prefixes.put(namespaces.get(prefix), prefix);
      }
    }
  }

  /**
   * Returns true iff the given XML element’s <code>effektif:type</code> attribute value is the given Effektif type.
   */
  public boolean hasServiceTaskType(XmlElement xml, ServiceTaskType type) {
    if (type == null) {
      throw new IllegalArgumentException("type must not be null");
    }
    String typeAttributeValue = xml.attributes.get(getQName(Bpmn.EFFEKTIF_URI, "type"));
    return type.hasValue(typeAttributeValue);
  }

  protected String getQName(String namespaceUri, String localName) {
    String prefix = prefixes.get(namespaceUri);
    return "".equals(prefix) ? localName : prefix+":"+localName;
  }

  protected void setUnparsedBpmn(Scope scope, XmlElement unparsedBpmn) {
    unparsedBpmn.name = null;
    scope.setBpmn(unparsedBpmn);
  }

  public boolean isLocalPart(XmlElement xmlElement, String localPart) {
    return xmlElement!=null 
            && xmlElement.name!=null 
            && xmlElement.name.endsWith(localPart);
  }

  /**
   * Returns a binding from the first extension element with the given name.
   */
  public <T> Binding<T> readFirstBinding(Class<T> bindingType, Type dataType, XmlElement xml, String elementName) {
    List<Binding<T>> bindings = readBindings(bindingType, dataType, xml, elementName);
    if (bindings.isEmpty()) {
      return new Binding<T>();
    }
    else {
      return bindings.get(0);
    }
  }

  /**
<<<<<<< HEAD
   * Returns a list of bindings from the extension elements with the given name.
   */
  public <T> List<Binding<T>> readBindings(Class<T> bindingType, XmlElement xml, String elementName) {
=======
   * Returns a list-based binding from the extension elements with the given name.
   */
  public <T> Binding<T> readListBinding(Class<T> bindingType, Type dataType, XmlElement xml, String elementName) {
    Binding<T> binding = new Binding<T>();
    binding.setBindings(readBindings(bindingType, dataType, xml, elementName));
    return binding;
  }

  /**
   * Returns a list of bindings from the extension elements with the given name.
   */
  private <T> List<Binding<T>> readBindings(Class<T> bindingType, Type dataType, XmlElement xml, String elementName) {
>>>>>>> f105fd1b
    List<Binding<T>> results = new ArrayList<>();
    XmlElement extensionElements = xml.findChildElement(getQName(BPMN_URI, "extensionElements"));
    if (extensionElements != null) {
      Iterator<XmlElement> extensions = extensionElements.elements.iterator();
      while (extensions.hasNext()) {
        XmlElement extension = extensions.next();

        if (extension.is(getQName(EFFEKTIF_URI, elementName))) {
          DataType type = dataTypeService.createDataType(dataType);
          Binding binding = type.readValue(extension);
          if (binding != null) {
            results.add(binding);
            extensions.remove();
          }
          // TODO other binding fields
        }
      }
    }
    return results;
  }

  /**
   * Returns a form from the given XML element’s extension (child) elements.
   */
  public Form readForm(XmlElement xml) {
    Form form = new Form().fields(new ArrayList<FormField>()).buttons(new ArrayList<String>());
    XmlElement extensionElements = xml.findChildElement(getQName(BPMN_URI, "extensionElements"));
    if (extensionElements != null) {
      Iterator<XmlElement> extensions = extensionElements.elements.iterator();
      while (extensions.hasNext()) {
        XmlElement extension = extensions.next();

        if (extension.is(getQName(EFFEKTIF_URI, "form"))) {
          for (XmlElement formElement : extension.elements) {
            if (formElement.is(getQName(EFFEKTIF_URI, "description"))) {
              form.setDescription(formElement.text);
            }
            if (formElement.is(getQName(EFFEKTIF_URI, "field")) && formElement.attributes != null) {
              FormField field = new FormField();
              field.setKey(formElement.attributes.get("key"));
              field.setName(formElement.attributes.get("label"));
              if ("true".equals(formElement.attributes.get("readonly"))) {
                field.readOnly();
              }
              if ("true".equals(formElement.attributes.get("required"))) {
                field.required();
              }

              // TODO Work out how to replace with DataType look-up
              if ("text".equals(formElement.attributes.get("type"))) {
                field.setType(TextType.INSTANCE);
              }

              form.getFields().add(field);
            }
            if (formElement.is(getQName(EFFEKTIF_URI, "button")) && formElement.attributes != null) {
              form.getButtons().add("");
            }
          }
          // Remove the whole <code>effektif:form</code> element.
          extensions.remove();
        }
      }
    }
    return form;
  }
}<|MERGE_RESOLUTION|>--- conflicted
+++ resolved
@@ -190,7 +190,7 @@
   /**
    * Returns a binding from the first extension element with the given name.
    */
-  public <T> Binding<T> readFirstBinding(Class<T> bindingType, Type dataType, XmlElement xml, String elementName) {
+  public <T> Binding<T> readBinding(Class<T> bindingType, Type dataType, XmlElement xml, String elementName) {
     List<Binding<T>> bindings = readBindings(bindingType, dataType, xml, elementName);
     if (bindings.isEmpty()) {
       return new Binding<T>();
@@ -201,24 +201,9 @@
   }
 
   /**
-<<<<<<< HEAD
    * Returns a list of bindings from the extension elements with the given name.
    */
-  public <T> List<Binding<T>> readBindings(Class<T> bindingType, XmlElement xml, String elementName) {
-=======
-   * Returns a list-based binding from the extension elements with the given name.
-   */
-  public <T> Binding<T> readListBinding(Class<T> bindingType, Type dataType, XmlElement xml, String elementName) {
-    Binding<T> binding = new Binding<T>();
-    binding.setBindings(readBindings(bindingType, dataType, xml, elementName));
-    return binding;
-  }
-
-  /**
-   * Returns a list of bindings from the extension elements with the given name.
-   */
-  private <T> List<Binding<T>> readBindings(Class<T> bindingType, Type dataType, XmlElement xml, String elementName) {
->>>>>>> f105fd1b
+  public <T> List<Binding<T>> readBindings(Class<T> bindingType, Type dataType, XmlElement xml, String elementName) {
     List<Binding<T>> results = new ArrayList<>();
     XmlElement extensionElements = xml.findChildElement(getQName(BPMN_URI, "extensionElements"));
     if (extensionElements != null) {
