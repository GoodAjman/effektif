--- conflicted
+++ resolved
@@ -15,6 +15,8 @@
  */
 package com.effektif.workflow.impl.workflow;
 
+import org.joda.time.LocalDateTime;
+
 import com.effektif.workflow.api.Configuration;
 import com.effektif.workflow.api.workflow.Timer;
 import com.effektif.workflow.api.workflowinstance.TimerInstance;
@@ -26,14 +28,10 @@
 import org.joda.time.DateTimeZone;
 import org.joda.time.LocalDateTime;
 
-<<<<<<< HEAD
 //import org.joda.time.Duration;
 import javax.xml.datatype.DatatypeConfigurationException;
 import javax.xml.datatype.DatatypeFactory;
 import javax.xml.datatype.Duration;
-=======
-import java.time.Duration;
->>>>>>> 03a231ed
 import java.util.Date;
 
 
@@ -100,20 +98,12 @@
     }
   }
 
-<<<<<<< HEAD
   private LocalDateTime calculateDueDate() throws DatatypeConfigurationException {
-=======
-  private LocalDateTime calculateDueDate() {
->>>>>>> 03a231ed
 
     String repeatExpression = timer.getRepeatExpression();
 
     if (repeatExpression != null) {
-<<<<<<< HEAD
       Duration f = DatatypeFactory.newInstance().newDuration(timer.getRepeatExpression());// Duration.parse(timer.getRepeatExpression());
-=======
-      Duration f = Duration.parse(timer.getRepeatExpression());
->>>>>>> 03a231ed
       Date date = new Date();
       return new LocalDateTime(date.getTime() + (f.getSeconds() * 1000), DateTimeZone.UTC);
     }
