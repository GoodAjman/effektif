--- conflicted
+++ resolved
@@ -185,12 +185,8 @@
    * e.g. <effektif:assignee userId="42"/>.
    * TODO other Binding fields, e.g. variableId
    */
-<<<<<<< HEAD
-  public void writeBinding(XmlElement xml, String elementName, String attributeName, Binding<?> binding) {
-=======
-  public void writeBindings(XmlElement xml, String elementName, Type type, Binding binding) {
+  public void writeBinding(XmlElement xml, String elementName, String attributeName, Binding<?> binding, Type type) {
     DataType dataType = dataTypeService.createDataType(type);
->>>>>>> f105fd1b
     if (binding==null) {
       return;
     }
@@ -200,16 +196,6 @@
       dataType.writeValue(bindingXml, binding.getValue());
       extensionElements.addElement(bindingXml);
     }
-<<<<<<< HEAD
-=======
-    else if (binding.getBindings() != null) {
-      for (Binding nestedBinding : (List<Binding>) binding.getBindings()) {
-        XmlElement bindingXml = new XmlElement(getEffektifQName(elementName));
-        dataType.writeValue(bindingXml, nestedBinding.getValue());
-        extensionElements.addElement(bindingXml);
-      }
-    }
->>>>>>> f105fd1b
     else {
       // TODO other binding fields
     }
