--- conflicted
+++ resolved
@@ -12,6 +12,8 @@
  * See the License for the specific language governing permissions and
  * limitations under the License. */
 package com.effektif.workflow.test.deprecated.serialization;
+
+import static org.junit.Assert.*;
 
 import com.effektif.workflow.api.activities.Call;
 import com.effektif.workflow.api.activities.EmbeddedSubprocess;
@@ -48,12 +50,8 @@
 import com.effektif.workflow.api.workflow.Transition;
 import com.effektif.workflow.api.workflow.Variable;
 import com.effektif.workflow.api.workflow.Workflow;
-import org.junit.Test;
-
-import static org.junit.Assert.assertEquals;
-import static org.junit.Assert.assertNotNull;
-import static org.junit.Assert.assertNull;
-import static org.junit.Assert.assertTrue;
+import com.effektif.workflow.impl.json.Mappings;
+import com.effektif.workflow.impl.memory.TestConfiguration;
 
 
 /**
@@ -62,25 +60,14 @@
  * TODO Port remaining tests to running test classes and remove this class.
  */
 public abstract class AbstractMapperTest {
-<<<<<<< HEAD
   
   protected static Mappings mappings = null; 
           
   public static void initializeMappings() {
     TestConfiguration configuration = new TestConfiguration();
     mappings = configuration.get(Mappings.class);
-    mappings.pretty();
     configuration.start();
   }
-=======
-
-//  protected static Mappings mappings = null;
-//
-//  public static void initializeMappings() {
-//    mappings = new TestConfiguration().get(Mappings.class);
-//    mappings.pretty();
-//  }
->>>>>>> 8c8b1ae4
 
   // ID values for tests, overridden by valid Object IDs in MongoDB JSON tests.
 
