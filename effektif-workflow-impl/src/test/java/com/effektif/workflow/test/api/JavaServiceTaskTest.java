/*
 * Copyright 2014 Effektif GmbH.
 *
 * Licensed under the Apache License, Version 2.0 (the "License");
 * you may not use this file except in compliance with the License.
 * You may obtain a copy of the License at
 *
 * http://www.apache.org/licenses/LICENSE-2.0
 *
 * Unless required by applicable law or agreed to in writing, software
 * distributed under the License is distributed on an "AS IS" BASIS,
 * WITHOUT WARRANTIES OR CONDITIONS OF ANY KIND, either express or implied.
 * See the License for the specific language governing permissions and
 * limitations under the License.
 */
package com.effektif.workflow.test.api;

import static org.junit.Assert.assertEquals;

import java.util.ArrayList;
import java.util.List;

import org.junit.Test;

import com.effektif.workflow.api.activities.JavaServiceTask;
import com.effektif.workflow.api.workflow.Workflow;
import com.effektif.workflow.impl.configuration.DefaultConfiguration;
import com.effektif.workflow.test.WorkflowTest;


/**
 * @author Tom Baeyens
 */
public class JavaServiceTaskTest extends WorkflowTest {
  
  // Between these lines might move as test infrastructure to WorkflowTest
  static List<String> messages = new ArrayList<>();
  public static void hello(String message) {
    messages.add(message);
  }
  protected JavaServiceTask msgValue(String message) {
    return new JavaServiceTask()
      .javaClazz(JavaServiceTaskTest.class)
      .methodName("hello")
      .argValue(message);
  }
  protected JavaServiceTask msgExpression(String messageExpression) {
    return new JavaServiceTask()
      .javaClazz(JavaServiceTaskTest.class)
      .methodName("hello")
      .argExpression(messageExpression);
  }
  // Between these lines might move as test infrastructure to WorkflowTest

  @Test
  public void testJavaServiceTaskStaticMethodValue() {
    Workflow workflow = new Workflow()
<<<<<<< HEAD
      .activity("invoke hello", msgValue("world"));
=======
      .activity("invoke hello", new JavaServiceTask()
        .javaClass(JavaServiceTaskTest.class)
        .methodName("hello")
        .argValue("world"));
>>>>>>> 698bba76
    
    deploy(workflow);
    
    start(workflow);
    
    assertEquals("world", messages.get(0));
  }

  @Test
  public void testJavaServiceTaskStaticMethodExpression() {
    Workflow workflow = new Workflow()
      .activity("invoke hello", msgExpression("msg"));
    
    deploy(workflow);
    
    start(createTriggerInstance(workflow)
      .data("msg", "world"));
    
    assertEquals("world", messages.get(0));
  }
  
  public static class MyBean {
    String msg;
    public void hello(String msg) {
      this.msg = msg;
    }
  }

  @Test
  public void testJavaServiceTaskBean() {
    Workflow workflow = new Workflow()
      .activity("invoke bean", new JavaServiceTask()
      .beanName("myBean")
      .methodName("hello")
      .argValue("world"));
    
    MyBean myBean = new MyBean();
    configuration.set(myBean, "myBean");
    
    deploy(workflow);
    
    start(workflow);
    
    assertEquals("world", myBean.msg);
  }
}<|MERGE_RESOLUTION|>--- conflicted
+++ resolved
@@ -40,13 +40,13 @@
   }
   protected JavaServiceTask msgValue(String message) {
     return new JavaServiceTask()
-      .javaClazz(JavaServiceTaskTest.class)
+      .javaClass(JavaServiceTaskTest.class)
       .methodName("hello")
       .argValue(message);
   }
   protected JavaServiceTask msgExpression(String messageExpression) {
     return new JavaServiceTask()
-      .javaClazz(JavaServiceTaskTest.class)
+      .javaClass(JavaServiceTaskTest.class)
       .methodName("hello")
       .argExpression(messageExpression);
   }
@@ -55,14 +55,7 @@
   @Test
   public void testJavaServiceTaskStaticMethodValue() {
     Workflow workflow = new Workflow()
-<<<<<<< HEAD
       .activity("invoke hello", msgValue("world"));
-=======
-      .activity("invoke hello", new JavaServiceTask()
-        .javaClass(JavaServiceTaskTest.class)
-        .methodName("hello")
-        .argValue("world"));
->>>>>>> 698bba76
     
     deploy(workflow);
     
