--- conflicted
+++ resolved
@@ -90,27 +90,6 @@
     mappings.pretty();
   }
 
-<<<<<<< HEAD
-  // valid object ids
-  //  
-  //  552ce4fdc2e610a6a3dedb84
-  //  552ce4fdc2e610a6a3dedb85
-  //  552ce4fdc2e610a6a3dedb86
-  //  552ce4fdc2e610a6a3dedb87
-  //  552ce4fdc2e610a6a3dedb88
-  //  552ce4fdc2e610a6a3dedb89
-  //  552ce4fdc2e610a6a3dedb8a
-  //  552ce4fdc2e610a6a3dedb8b
-  
-  public String getJohnDoeId() {
-    return "johndoe";
-  }
-  
-  public String getJoeSmoeId() {
-    return "joesmoe";
-  }
-  
-=======
   // ID values for tests, overridden by valid Object IDs in MongoDB JSON tests.
 
   protected String fileId() {
@@ -134,34 +113,23 @@
   }
 
   // Test disabled pending ordering issue.
->>>>>>> 424e40cf
   @Test
   public void testWorkflow() {
     Workflow workflow = new Workflow()
-<<<<<<< HEAD
-      .id(new WorkflowId(getJohnDoeId()))
-      .variable("v", TextType.INSTANCE)
-      .activity(new StartEvent()
-=======
       .id(new WorkflowId(workflowId()))
       .name("Software release")
       .description("Regular software production release process.")
       .sourceWorkflowId(workflowId())
       .variable("v", TextType.INSTANCE).activity(new StartEvent()
->>>>>>> 424e40cf
         .id("s")
       );
     
     workflow = serialize(workflow);
     
-<<<<<<< HEAD
-    assertEquals(getJohnDoeId(), workflow.getId().getInternal());
-=======
     assertEquals(workflowId(), workflow.getId().getInternal());
     assertEquals("Software release", workflow.getName());
     assertEquals("Regular software production release process.", workflow.getDescription());
     assertEquals(workflowId(), workflow.getSourceWorkflowId());
->>>>>>> 424e40cf
     assertEquals(StartEvent.class, workflow.getActivities().get(0).getClass());
     assertEquals("s", workflow.getActivities().get(0).getId());
 
