--- conflicted
+++ resolved
@@ -15,19 +15,14 @@
  */
 package com.effektif.mongo.test;
 
-<<<<<<< HEAD
 import org.junit.Ignore;
 import org.junit.Test;
 
 import com.effektif.mongo.MongoConfiguration;
-=======
->>>>>>> 8c8b1ae4
 import com.effektif.mongo.MongoMemoryConfiguration;
 import com.effektif.workflow.api.Configuration;
 import com.effektif.workflow.test.TestSuiteHelper;
 import com.mongodb.DB;
-import org.junit.Ignore;
-import org.junit.Test;
 
 
 @Ignore
@@ -47,12 +42,7 @@
   }
 
   public static Configuration createMongoMemoryWorkflowEngineConfiguration() {
-<<<<<<< HEAD
     MongoConfiguration configuration = new MongoMemoryConfiguration()
-      .ingredient(new TestOutgoingEmailService())
-=======
-    return new MongoMemoryConfiguration()
->>>>>>> 8c8b1ae4
       .prettyPrint()
       .synchronous();
     configuration.start();
