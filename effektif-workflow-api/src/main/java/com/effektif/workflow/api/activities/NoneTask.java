--- conflicted
+++ resolved
@@ -19,16 +19,11 @@
 import com.fasterxml.jackson.annotation.JsonTypeName;
 
 
-<<<<<<< HEAD
-/** Does nothing and continues immediately (aka noop, pass-through). 
- * 
-=======
 /** 
  * This task doesn't do anything, it just continues (aka noop, pass-through).
  *
  * BPMN XML: {@code <task id="evaluateCase"/>}
  *
->>>>>>> c50eaef0
  * @author Tom Baeyens
  */
 @JsonTypeName("noneTask")
