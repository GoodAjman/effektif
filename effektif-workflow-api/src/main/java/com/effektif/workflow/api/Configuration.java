/*
 * Copyright 2014 Effektif GmbH.
 *
 * Licensed under the Apache License, Version 2.0 (the "License");
 * you may not use this file except in compliance with the License.
 * You may obtain a copy of the License at
 *
 * http://www.apache.org/licenses/LICENSE-2.0
 *
 * Unless required by applicable law or agreed to in writing, software
 * distributed under the License is distributed on an "AS IS" BASIS,
 * WITHOUT WARRANTIES OR CONDITIONS OF ANY KIND, either express or implied.
 * See the License for the specific language governing permissions and
 * limitations under the License.
 */
package com.effektif.workflow.api;

<<<<<<< HEAD

=======
>>>>>>> 8c8b1ae4

/**
 * A workflow engine runtime configuration.
 * Instantiate one of the implementing classes like
 * <code>com.effektif.workflow.impl.memory.MemoryConfiguration</code> or a
 * <code>com.effektif.mongo.MongoConfiguration</code>
 * to get started configuring your workflow engine.
 *
 * @see <a href="https://github.com/effektif/effektif/wiki/Runtime-configuration">Runtime configuration</a>
 * @author Tom Baeyens
 */
public interface Configuration {
  
  WorkflowEngine getWorkflowEngine();
  
//  @Deprecated
//  TaskService getTaskService();
  
  <T> T get(Class<T> type);
  Object get(String name);
  void set(Object bean, String name);
  void set(Object bean);

  void start();
  void stop();
}<|MERGE_RESOLUTION|>--- conflicted
+++ resolved
@@ -15,10 +15,6 @@
  */
 package com.effektif.workflow.api;
 
-<<<<<<< HEAD
-
-=======
->>>>>>> 8c8b1ae4
 
 /**
  * A workflow engine runtime configuration.
