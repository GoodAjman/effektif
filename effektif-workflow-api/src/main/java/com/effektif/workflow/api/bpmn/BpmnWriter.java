--- conflicted
+++ resolved
@@ -13,15 +13,14 @@
  * limitations under the License. */
 package com.effektif.workflow.api.bpmn;
 
-import java.util.List;
-import java.util.Map;
-
-import org.joda.time.LocalDateTime;
-
 import com.effektif.workflow.api.model.Id;
 import com.effektif.workflow.api.model.RelativeTime;
 import com.effektif.workflow.api.types.DataType;
 import com.effektif.workflow.api.workflow.Binding;
+import org.joda.time.LocalDateTime;
+
+import java.util.List;
+import java.util.Map;
 
 
 /**
@@ -104,16 +103,14 @@
   /** Writes a {@link RelativeTime} as an element in the Effektif namespace. */
   void writeRelativeTimeEffektif(String localPart, RelativeTime value);
 
-<<<<<<< HEAD
   /** Writes an integer value as an attribute in the Effektif namespace. */
   void writeIntegerAttributeEffektif(String localPart, Integer value);
 
   /** Writes a boolean value as an attribute in the Effektif namespace. */
   void writeBooleanAttributeEffektif(String localPart, Boolean value);
-=======
+
   /** Serialises properties with simple Java types as String values. */
   void writeSimpleProperties(Map<String,Object> properties);
->>>>>>> dea55322
 
   /** Writes an element in the Effektif namespace with the value as a text attribute. */
   void writeStringValue(String localPart, String attributeName, Object value);
