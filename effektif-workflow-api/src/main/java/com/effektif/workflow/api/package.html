<body>
<<<<<<< HEAD
Model classes for editing workflows, excluding runtime considerations.

<pre>
// Create the default memory workflow engine
WorkflowEngine workflowEngine = new WorkflowEngineConfiguration()
   .buildWorkflowEngine();

// Create a workflow builder object
WorkflowBuilder workflow = workflowEngine.newWorkflow();

// Add an activity to the workflow
workflow.newActivity()
  .id("a")
  .activityType(new DefaultTask());

workflow.newActivity()
  .id("b")
  .activityType(new DefaultTask());

// Add a transition to the workflow
// The referenced activities do not yet have to exist at this point,
// as long as they exist when the workflow is deployed.
workflow.newTransition()
  .from("a")
  .to("b");

// Deploy the workflow to the engine
String workflowId = workflow.deploy();

// Start a new workflow instance
WorkflowInstance workflowInstance = workflowEngine.newStart()
  .workflowId(workflowId)   
  .startWorkflowInstance();
</pre>
=======
Interfaces Configuration and WorkflowEngine, see 
<a href="https://github.com/effektif/effektif/wiki/Getting-started">Getting started</a>
<a href="https://github.com/effektif/effektif/wiki/Workflow-engine-types">Workflow engine types</a>
>>>>>>> 922e52a8
</body><|MERGE_RESOLUTION|>--- conflicted
+++ resolved
@@ -1,42 +1,5 @@
 <body>
-<<<<<<< HEAD
-Model classes for editing workflows, excluding runtime considerations.
-
-<pre>
-// Create the default memory workflow engine
-WorkflowEngine workflowEngine = new WorkflowEngineConfiguration()
-   .buildWorkflowEngine();
-
-// Create a workflow builder object
-WorkflowBuilder workflow = workflowEngine.newWorkflow();
-
-// Add an activity to the workflow
-workflow.newActivity()
-  .id("a")
-  .activityType(new DefaultTask());
-
-workflow.newActivity()
-  .id("b")
-  .activityType(new DefaultTask());
-
-// Add a transition to the workflow
-// The referenced activities do not yet have to exist at this point,
-// as long as they exist when the workflow is deployed.
-workflow.newTransition()
-  .from("a")
-  .to("b");
-
-// Deploy the workflow to the engine
-String workflowId = workflow.deploy();
-
-// Start a new workflow instance
-WorkflowInstance workflowInstance = workflowEngine.newStart()
-  .workflowId(workflowId)   
-  .startWorkflowInstance();
-</pre>
-=======
 Interfaces Configuration and WorkflowEngine, see 
 <a href="https://github.com/effektif/effektif/wiki/Getting-started">Getting started</a>
 <a href="https://github.com/effektif/effektif/wiki/Workflow-engine-types">Workflow engine types</a>
->>>>>>> 922e52a8
 </body>