/*
 * Copyright 2014 Effektif GmbH.
 *
 * Licensed under the Apache License, Version 2.0 (the "License");
 * you may not use this file except in compliance with the License.
 * You may obtain a copy of the License at
 *
 * http://www.apache.org/licenses/LICENSE-2.0
 *
 * Unless required by applicable law or agreed to in writing, software
 * distributed under the License is distributed on an "AS IS" BASIS,
 * WITHOUT WARRANTIES OR CONDITIONS OF ANY KIND, either express or implied.
 * See the License for the specific language governing permissions and
 * limitations under the License.
 */
package com.effektif.workflow.api.activities;

import com.effektif.workflow.api.acl.AccessControlList;
import com.effektif.workflow.api.form.Form;
import com.effektif.workflow.api.model.RelativeTime;
import com.effektif.workflow.api.ref.GroupId;
import com.effektif.workflow.api.ref.UserId;
import com.effektif.workflow.api.types.Type;
import com.effektif.workflow.api.workflow.Activity;
import com.effektif.workflow.api.workflow.Binding;
import com.effektif.workflow.api.workflow.MultiInstance;
import com.effektif.workflow.api.workflow.Timer;
import com.effektif.workflow.api.workflow.Transition;
import com.effektif.workflow.api.workflow.Variable;
import com.fasterxml.jackson.annotation.JsonTypeName;


<<<<<<< HEAD
/** A task for a user to complete.
 * 
 * This could be an approval o
 * 
=======
/**
 * A user task, also known as a human task.
 *
 * BPMN XML: {@code <userTask id="approveRequest" name="Approve vacation request"/>}
 *
>>>>>>> 35a456c0
 * @author Tom Baeyens
 */
@JsonTypeName("userTask")
public class UserTask extends NoneTask {
  
  protected AccessControlList access;
  protected Binding<String> taskName;
  protected Binding<UserId> assigneeId;
  protected Binding<UserId> candidateIds;
  protected Binding<GroupId> candidateGroupIds;
  protected Form form;
  protected RelativeTime duedate;
  protected RelativeTime reminder;
  protected RelativeTime reminderRepeat;
  protected RelativeTime escalate;
  protected Binding<UserId> escalateToId;

  public UserTask() {
  }

  public UserTask(String id) {
    super(id);
  }

  public UserTask name(String name) {
    this.taskName = new Binding().value(name);
    return this;
  }

  public UserTask nameVariableId(String nameVariableId) {
    this.taskName = new Binding().variableId(nameVariableId);
    return this;
  }

  public UserTask nameExpression(String nameExpression) {
    this.taskName = new Binding().expression(nameExpression);
    return this;
  }

  /** adds a candidate id value to the list */
  public UserTask assigneeUserId(String assigneeUserId) {
    this.assigneeId = new Binding().value(new UserId(assigneeUserId));
    return this;
  }

  /** adds a candidate id variable to the list */
  public UserTask assigneeVariableId(String assigneeVariableId) {
    this.assigneeId = new Binding().variableId(assigneeVariableId);
    return this;
  }

  /** adds a candidate id expression to the list */
  public UserTask assigneeExpression(String assigneeExpression) {
    this.assigneeId = new Binding().expression(assigneeExpression);
    return this;
  }

  /** adds a candidate id value to the list */
  public UserTask candidateUserId(String candidateUserId) {
    addCandidateBinding(new Binding().value(new UserId(candidateUserId)));
    return this;
  }

  /** adds a candidate id variable to the list */
  public UserTask candidateVariableId(String candidateVariableId) {
    addCandidateBinding(new Binding().variableId(candidateVariableId));
    return this;
  }

  /** adds a candidate id expression to the list */
  public UserTask candidateExpression(String candidateExpression) {
    addCandidateBinding(new Binding().expression(candidateExpression));
    return this;
  }

  protected void addCandidateBinding(Binding<UserId> binding) {
    if (candidateIds==null) {
      candidateIds = new Binding<UserId>();
    }
    candidateIds.binding(binding);
  }
  
  public Binding<String> getTaskName() {
    return taskName;
  }
  
  public void setTaskName(Binding<String> nameBinding) {
    this.taskName = nameBinding;
  }
  
  public Binding<UserId> getCandidateIds() {
    return candidateIds;
  }
  
  public void setCandidateIds(Binding<UserId> candidates) {
    this.candidateIds = candidates;
  }
  
  public Binding<UserId> getAssigneeId() {
    return assigneeId;
  }
  
  public void setAssigneeId(Binding<UserId> assignee) {
    this.assigneeId = assignee;
  }
  
  public Form getForm() {
    return this.form;
  }
  public void setForm(Form form) {
    this.form = form;
  }
  public UserTask form(Form form) {
    this.form = form;
    return this;
  }
  
  /** the access control list specifies which actions are permitted by whom.
   * If not specified, all is allowed. */
  public AccessControlList getAccess() {
    return this.access;
  }
  /** the access control list specifies which actions are permitted by whom.
   * If not specified, all is allowed. */
  public void setAccess(AccessControlList access) {
    this.access = access;
  }

  public RelativeTime getDuedate() {
    return this.duedate;
  }
  public void setDuedate(RelativeTime duedate) {
    this.duedate = duedate;
  }
  public UserTask duedate(RelativeTime duedate) {
    this.duedate = duedate;
    return this;
  }

  public RelativeTime getEscalate() {
    return this.escalate;
  }
  public void setEscalate(RelativeTime escalate) {
    this.escalate = escalate;
  }
  public UserTask escalate(RelativeTime escalate) {
    this.escalate = escalate;
    return this;
  }
  
  public Binding<UserId> getEscalateToId() {
    return this.escalateToId;
  }
  public void setEscalateToId(Binding<UserId> escalateTo) {
    this.escalateToId = escalateTo;
  }
  public UserTask escalateTo(Binding<UserId> escalateTo) {
    this.escalateToId = escalateTo;
    return this;
  }
  public UserTask escalateToUserId(String escalateToUserId) {
    escalateTo(new Binding<UserId>().value(new UserId(escalateToUserId)));
    return this;
  }
  
  public RelativeTime getReminder() {
    return this.reminder;
  }
  public void setReminder(RelativeTime reminder) {
    this.reminder = reminder;
  }
  public UserTask reminder(RelativeTime reminder) {
    this.reminder = reminder;
    return this;
  }

  public RelativeTime getReminderRepeat() {
    return this.reminderRepeat;
  }
  public void setReminderRepeat(RelativeTime reminderRepeat) {
    this.reminderRepeat = reminderRepeat;
  }
  public UserTask reminderRepeat(RelativeTime reminderRepeat) {
    this.reminderRepeat = reminderRepeat;
    return this;
  }

  @Override
  public UserTask defaultTransitionId(String defaultTransitionId) {
    super.defaultTransitionId(defaultTransitionId);
    return this;
  }

  @Override
  public UserTask multiInstance(MultiInstance multiInstance) {
    super.multiInstance(multiInstance);
    return this;
  }

  @Override
  public UserTask transitionTo(String toActivityId) {
    super.transitionTo(toActivityId);
    return this;
  }

  @Override
  public UserTask transitionToNext() {
    super.transitionToNext();
    return this;
  }

  @Override
  public UserTask transitionTo(Transition transition) {
    super.transitionTo(transition);
    return this;
  }

  @Override
  public UserTask activity(Activity activity) {
    super.activity(activity);
    return this;
  }

  @Override
  public UserTask activity(String id, Activity activity) {
    super.activity(id, activity);
    return this;
  }

  @Override
  public UserTask transition(Transition transition) {
    super.transition(transition);
    return this;
  }

  @Override
  public UserTask transition(String id, Transition transition) {
    super.transition(id, transition);
    return this;
  }

  @Override
  public UserTask variable(Variable variable) {
    super.variable(variable);
    return this;
  }

  @Override
  public UserTask timer(Timer timer) {
    super.timer(timer);
    return this;
  }

  @Override
  public UserTask id(String id) {
    super.id(id);
    return this;
  }

  @Override
  public UserTask property(String key, Object value) {
    super.property(key, value);
    return this;
  }

  @Override
  public UserTask variable(String id, Type type) {
    super.variable(id, type);
    return this;
  }

  @Override
  public UserTask propertyOpt(String key, Object value) {
    super.propertyOpt(key, value);
    return this;
  }

  @Override
  public UserTask description(String description) {
    super.description(description);
    return this;
  }
}<|MERGE_RESOLUTION|>--- conflicted
+++ resolved
@@ -30,18 +30,12 @@
 import com.fasterxml.jackson.annotation.JsonTypeName;
 
 
-<<<<<<< HEAD
-/** A task for a user to complete.
- * 
- * This could be an approval o
- * 
-=======
 /**
- * A user task, also known as a human task.
+ * A user task, also known as a human task.  
+ * Tasks can be assigned and optionally have a form to complete.
  *
  * BPMN XML: {@code <userTask id="approveRequest" name="Approve vacation request"/>}
  *
->>>>>>> 35a456c0
  * @author Tom Baeyens
  */
 @JsonTypeName("userTask")
