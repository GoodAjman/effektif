--- conflicted
+++ resolved
@@ -53,10 +53,6 @@
       multiInstance.readBpmn(r);
       r.endElement();
     }
-<<<<<<< HEAD
-    // TODO add input
-    // TODO add output (also see Trigger)
-=======
 
     for (XmlElement element : r.readElementsEffektif("input")) {
       if (inputs == null) {
@@ -91,7 +87,6 @@
       r.endElement();
     }
 
->>>>>>> 515a4351
     r.endExtensionElements();
   }
 
@@ -138,12 +133,6 @@
       w.startElementBpmn("multiInstanceLoopCharacteristics");
       w.endElement();
     }
-<<<<<<< HEAD
-    // TODO add input
-    // TODO add output (also see Trigger)
-=======
-
->>>>>>> 515a4351
   }
   
   public String getId() {
@@ -221,37 +210,24 @@
   public void setInputs(Map<String, InputParameter> inputs) {
     this.inputs = inputs;
   }
-<<<<<<< HEAD
-=======
-
->>>>>>> 515a4351
+
   public Activity inputValue(String key, Object value) {
     inputValue(key, value, null);
     return this;
   }
-<<<<<<< HEAD
+
   public Activity inputValue(String key, Object value, DataType dataType) {
     inputBinding(key, new Binding()
       .value(value)
       .dataType(dataType));
     return this;
   }
-=======
-
-  public Activity inputValue(String key, Object value, DataType dataType) {
-    inputBinding(key, new Binding().value(value).dataType(dataType));
-    return this;
-  }
-
->>>>>>> 515a4351
+
   public Activity inputExpression(String key, String expression) {
     inputBinding(key, new Binding().expression(expression));
     return this;
   }
-<<<<<<< HEAD
-=======
-
->>>>>>> 515a4351
+
   public Activity inputBinding(String key, Binding<?> binding) {
     if (inputs==null) {
       inputs = new HashMap<>();
@@ -259,7 +235,7 @@
     inputs.put(key, new InputParameter().binding(binding));
     return this;
   }
-<<<<<<< HEAD
+
   public Activity inputListBinding(String key, Binding<?> inputBinding) {
     if (inputs==null) {
       inputs = new HashMap<>();
@@ -270,19 +246,6 @@
       inputs.put(key, inputParameter);
     }
     inputParameter.addBinding(inputBinding);
-=======
-
-  public Activity inputListBinding(String key, Binding<?> inBinding) {
-    if (inputs==null) {
-      inputs = new HashMap<>();
-    }
-    InputParameter parameter = inputs.get(key);
-    if (parameter==null) {
-      parameter = new InputParameter();
-      inputs.put(key, parameter);
-    }
-    parameter.addBinding(inBinding);
->>>>>>> 515a4351
     return this;
   }
 
@@ -293,7 +256,6 @@
     this.outputs = outputs;
   }
   public Activity output(String key, String outputVariableId) {
-<<<<<<< HEAD
     output(key, new OutputParameter().variableId(outputVariableId));
     return this;
   }
@@ -303,12 +265,6 @@
       outputs = new HashMap<>();
     }
     outputs.put(key, outputParameter);
-=======
-    if (outputs ==null) {
-      outputs = new HashMap<>();
-    }
-    outputs.put(key, new OutputParameter().variableId(outputVariableId));
->>>>>>> 515a4351
     return this;
   }
 
